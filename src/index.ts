--- conflicted
+++ resolved
@@ -51,7 +51,6 @@
 } from "./components/Table/Table";
 export { TSortable } from "./components/Table/tableBreakpoints";
 
-<<<<<<< HEAD
 export {
   IToolbarProps,
   Toolbar,
@@ -60,8 +59,6 @@
 
 export { IFormProps, Form, TFormInteraction } from "./components/Form/Form";
 export { IFormDialogProps, FormDialog } from "./components/Form/Form";
-=======
-export { IToolbarProps, Toolbar } from "./components/Toolbar/Toolbar";
 
 export { IFormProps, Form } from "./components/Form/Form";
 export { IFormDialogProps, FormDialog } from "./components/Form/Form";
@@ -72,5 +69,4 @@
 } from "./components/Form/FormContent";
 
 export { IWizardProps, Wizard } from "./components/Wizard/Wizard";
-export { IWizardDialogProps, WizardDialog } from "./components/Wizard/Wizard";
->>>>>>> 9eef5509
+export { IWizardDialogProps, WizardDialog } from "./components/Wizard/Wizard";