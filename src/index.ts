--- conflicted
+++ resolved
@@ -33,15 +33,8 @@
 } from "./components/Communication";
 
 export {
-<<<<<<< HEAD
-  default as Dashboard,
-  IDashboard,
+  Dashboard,
   IWidgetAction,
-=======
-  Dashboard,
-  IWidgetActionKey,
-  IDashboardCallout,
->>>>>>> b3c645b0
   IWidget,
   WidgetSize,
   IWidgetBodyContent,
@@ -63,15 +56,11 @@
   TToolbarInteraction,
 } from "./components/Toolbar/Toolbar";
 
-<<<<<<< HEAD
 export { IFormProps, Form, TFormInteraction } from "./components/Form/Form";
-=======
+export { IFormDialogProps, FormDialog } from "./components/Form/Form";
+
 export { Chart, ChartOptions } from "./components/Chart";
 export * from "./components/Chart/ChartTypes";
-
-export { IFormProps, Form } from "./components/Form/Form";
->>>>>>> b3c645b0
-export { IFormDialogProps, FormDialog } from "./components/Form/Form";
 
 export {
   EFieldType,
