/**
 * A locale as an [IETF BCP 47 language tag](https://tools.ietf.org/rfc/bcp/bcp47.txt).
 * @public
 */
export type TLocale = string;

/**
 * Text content to display. When the preferred locale is not available, the plain string or the only
 * available locale will be used instead.
 * @public
 */
export type TTextObject = string | { [locale: string]: string } | undefined;

type TInterpolationArgs = [object] | string[];

export const interpolate = (
  template: string,
  interpolationArgs: TInterpolationArgs
) => {
  if (interpolationArgs.length) {
    const t = typeof interpolationArgs[0];
    let key;
    const args =
      "string" === t || "number" === t
        ? (Array.prototype.slice.call(interpolationArgs) as {
            [key: number]: string;
          })
        : (interpolationArgs[0] as { [key: string]: string });

    for (key in args) {
      template = template.replace(
        new RegExp("\\{" + key + "\\}", "gi"),
        args[key]
      );
    }
  }
  return template;
};

export const getText = (
  currentLocale: TLocale | null | undefined,
  textObject: TTextObject,
  ...interpolationArgs: TInterpolationArgs
): string => {
  if (!textObject) return "";
  if (typeof textObject === "string")
    return interpolate(textObject, interpolationArgs);
  if (currentLocale && textObject.hasOwnProperty(currentLocale))
    return interpolate(textObject[currentLocale], interpolationArgs);
  else
    return interpolate(
      textObject[Object.keys(textObject)[0]],
      interpolationArgs
    );
};

/**
 * A collection of strings for a certain locale. This library fetches translations by a `stringKey`,
 * which is common between all translations.
 *
 * @public
 */
export type TTranslations = {
  locale: TLocale;
  [stringKey: string]: string;
};

export default {
  ["en-US" as TLocale]: {
    locale: "en-US",
    hello: "Hello",
    "add lane": "Add column",
    "add board item": "Add item to board",
    "edit board item": "Edit item",
    "board lane": "Board column",
    "board item": "Board item",
    "name lane": "Name this column…",
    "lane pending": "New column",
    "move lane nearer": "Move left",
    "move lane further": "Move right",
    delete: "Delete",
    "confirm delete": "Are you sure you want to delete “{title}”?",
    "lane options": "Column options",
    "sort-order alphabetical descending": "A-Z",
    "sort-order alphabetical ascending": "Z-A",
    cancel: "Cancel",
    confirm: "Confirm",
    discard: "Discard",
    save: "Save",
    title: "Title",
    subtitle: "Subtitle",
    "board item body": "Description",
    "board item users": "Tagged users",
    "board item options": "Board item options",
    "on drag start board item":
      "You have lifted the item called {itemTitle} in position {itemPosition} of {laneLength} in the {laneTitle} column.",
    "on drag update board item same lane":
      "You have moved the item called {itemTitle} to position {itemPosition} of {laneLength}.",
    "on drag update board item different lane":
      "You have moved the item called {itemTitle} to position {itemPosition} of {laneLength} in the {laneTitle} column.",
    "on drag end board item":
      "You have placed the item called {itemTitle} in position {itemPosition} of {laneLength} in the {laneTitle} column.",
    "on drag cancel board item":
      "You have cancelled dragging the item called {itemTitle}.",
    "board lane instructions":
<<<<<<< HEAD
      "Press Enter to explore board lane items, then use Escape to shift focus back to the board lane.",
    "toolbar overflow menu": "Toolbar overflow menu",
    "could not load data": "Could not load data.",
    "no data": "No data available.",
=======
      "Press Enter to explore board column items, then use Escape to shift focus back to the board column.",
    "list empty header": "Create your first list item",
    "list empty body":
      "Get started with the ‘Add’ button in the toolbar above.",
    "board empty header": "Create your first column",
    "board empty body": "Get started by adding a column in the toolbar above.",
>>>>>>> 4271f7f5
  } as TTranslations,
};<|MERGE_RESOLUTION|>--- conflicted
+++ resolved
@@ -103,18 +103,14 @@
     "on drag cancel board item":
       "You have cancelled dragging the item called {itemTitle}.",
     "board lane instructions":
-<<<<<<< HEAD
       "Press Enter to explore board lane items, then use Escape to shift focus back to the board lane.",
     "toolbar overflow menu": "Toolbar overflow menu",
     "could not load data": "Could not load data.",
     "no data": "No data available.",
-=======
-      "Press Enter to explore board column items, then use Escape to shift focus back to the board column.",
     "list empty header": "Create your first list item",
     "list empty body":
       "Get started with the ‘Add’ button in the toolbar above.",
     "board empty header": "Create your first column",
     "board empty body": "Get started by adding a column in the toolbar above.",
->>>>>>> 4271f7f5
   } as TTranslations,
 };