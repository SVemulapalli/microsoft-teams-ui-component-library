import React, { ReactNode } from "react";
import { radios, select } from "@storybook/addon-knobs";

import {
  Provider as FluentUIThemeProvider,
  mergeThemes,
  teamsTheme,
  teamsDarkTheme,
  teamsHighContrastTheme,
} from "@fluentui/react-northstar";

import { ComponentVariablesObject, ThemeInput } from "@fluentui/styles";

import translations from "../translations";

export interface IThemeProviderProps {
  children: ReactNode;
}

<<<<<<< HEAD
export enum TeamsTheme {
  HighContrast = "teamsHighContrastTheme",
  Dark = "teamsDarkTheme",
  Default = "teamsTheme",
}

const teamsNextColors = {
=======
/**
 * Color palette for the following new themes.
 *
 * TFL Default - tfl-default
 * TFL Dark - tfl-dark
 * TFW 2 Default - defaultV2
 * TFW 2 Dark - darkV2
 *
 * Design spec at
 *
 * https://www.figma.com/file/bD1cO42H6KuWwpyEeNWoIz/Shell20-ShipPlan-POR?node-id=0%3A1
 */

const colorPaletteV2 = {
  black: "#000",
  white: "#fff",
>>>>>>> 7a7a4f53
  grey: {
    25: "#fafafa",
    50: "#f5f5f5",
    100: "#f0f0f0",
    150: "#ebebeb",
    200: "#e0e0e0",
    220: "#d6d6d6",
    230: "#d1d1d1",
    250: "#c7c7c7",
    270: "#bdbdbd",
    300: "#b3b3b3",
    310: "#adadad",
    350: "#949494",
    400: "#8a8a8a",
    430: "#707070",
    440: "#666",
    450: "#616161",
    460: "#5c5c5c",
    500: "#424242",
    550: "#3d3d3d",
    600: "#333",
    650: "#2e2e2e",
    700: "#292929",
    750: "#242424",
    800: "#1f1f1f",
    850: "#1a1a1a",
    870: "#141414",
    900: "#0f0f0f",
    910: "#0a0a0a",
  },
  brand: {
    50: "#e9eaf6",
    100: "#dbdcf0",
    200: "#c7c9ff",
    300: "#b2b5ff",
    400: "#a6a7dc",
    450: "#9ea2ff",
    500: "#7479dc",
    600: "#6264a7",
    700: "#494b83",
    800: "#464775",
    900: "#3d3e66",
    1000: "#323348",
  },
};

const teamsNextThemeSiteVariables = {
  teamsTheme: {
<<<<<<< HEAD
    theme: TeamsTheme.Default,
    colors: teamsNextColors,
=======
    theme: "teamsTheme",
    colors: colorPaletteV2,
>>>>>>> 7a7a4f53
    colorScheme: {
      elevations: {
        4: "0px 0.3px 0.9px rgba(0, 0, 0, 0.07), 0px 1.6px 3.6px rgba(0, 0, 0, 0.11)",
        8: "0px 3.2px 7.2px rgba(0, 0, 0, 0.13), 0px 0.6px 1.8px rgba(0, 0, 0, 0.11)",
        16: "0px 6.4px 14.4px rgba(0, 0, 0, 0.07), 0px 1.2px 3.6px rgba(0, 0, 0, 0.03)",
      },
      default: {
        foreground: colorPaletteV2.grey["750"],
        foreground1: colorPaletteV2.grey["500"],
        foreground2: colorPaletteV2.grey["450"],
        foreground3: colorPaletteV2.white,
        foreground4: colorPaletteV2.white,

        background: colorPaletteV2.white,
        background1: colorPaletteV2.grey["25"],
        background2: colorPaletteV2.grey["50"],
        background3: colorPaletteV2.grey["100"],
        background4: colorPaletteV2.grey["150"],
        background5: colorPaletteV2.grey["200"],

        border: colorPaletteV2.grey["230"],
        border1: colorPaletteV2.grey["100"],
        border2: colorPaletteV2.grey["200"],
        border3: colorPaletteV2.grey["100"],

        foregroundHover: colorPaletteV2.grey["750"],
        foregroundHover1: colorPaletteV2.white,
        foregroundHover2: colorPaletteV2.white,

        backgroundHover: colorPaletteV2.grey["50"],
        backgroundHover1: colorPaletteV2.grey["25"],
        backgroundHover2: "transparent",
        backgroundHover3: colorPaletteV2.grey["150"],
        backgroundHover4: colorPaletteV2.grey["25"],

        borderHover: colorPaletteV2.grey["250"],

        foregroundPressed: colorPaletteV2.grey["750"],
        backgroundPressed: colorPaletteV2.grey["200"],

        foregroundActive: colorPaletteV2.grey["750"],
        foregroundActive1: colorPaletteV2.white,

        backgroundActive: colorPaletteV2.grey["150"],
        backgroundActive1: colorPaletteV2.white,

        borderActive: colorPaletteV2.grey["270"],

        // foregroundFocus: not specified,
        // backgroundFocus: not specified,

        borderFocus: colorPaletteV2.black,
        borderFocusWithin: colorPaletteV2.white,

        foregroundDisabled: colorPaletteV2.grey["250"],
        foregroundDisabled1: colorPaletteV2.grey["250"],

        borderDisabled: colorPaletteV2.grey["200"],

        backgroundDisabled: colorPaletteV2.grey["100"],
        backgroundDisabled1: colorPaletteV2.grey["100"],
      },
      brand: {
        background: colorPaletteV2.brand["600"],
        background1: colorPaletteV2.brand["50"],
        background2: colorPaletteV2.brand["900"],
        background3: colorPaletteV2.brand["1000"],
        background4: colorPaletteV2.brand["800"],

        foreground: colorPaletteV2.brand["600"],
        foreground1: colorPaletteV2.brand["600"],
        foreground2: colorPaletteV2.brand["700"],
        foreground3: colorPaletteV2.brand["200"],
        foreground4: colorPaletteV2.white,

        border: colorPaletteV2.grey["200"],
        border1: colorPaletteV2.brand["300"],
        border2: colorPaletteV2.brand["200"],

        foregroundHover: colorPaletteV2.brand["600"],
        foregroundHover1: colorPaletteV2.white,
        foregroundHover2: colorPaletteV2.brand["200"],

        borderHover: colorPaletteV2.brand["300"],

        backgroundHover: colorPaletteV2.brand["700"],
        backgroundHover1: colorPaletteV2.brand["50"],

        foregroundPressed: colorPaletteV2.brand["700"],
        foregroundPressed1: colorPaletteV2.white,

        backgroundPressed: colorPaletteV2.brand["800"],

        borderPressed: colorPaletteV2.brand["300"],

        foregroundActive: colorPaletteV2.brand["600"],
        foregroundActive1: colorPaletteV2.brand["600"],
        foregroundActive2: colorPaletteV2.brand["50"],

        backgroundActive: colorPaletteV2.brand["600"],
        backgroundActive1: colorPaletteV2.brand["600"],

        borderActive: colorPaletteV2.grey["200"],
        borderActive1: colorPaletteV2.brand["50"],
        borderActive2: colorPaletteV2.brand["300"],

        foregroundFocus: colorPaletteV2.brand["600"],
        foregroundFocus1: colorPaletteV2.brand["600"],
        foregroundFocus2: colorPaletteV2.brand["700"],
        foregroundFocus3: colorPaletteV2.brand["50"],
        foregroundFocus4: colorPaletteV2.white,

        backgroundFocus: colorPaletteV2.brand["600"],
        backgroundFocus1: colorPaletteV2.brand["50"],
        backgroundFocus2: colorPaletteV2.brand["900"],
        backgroundFocus3: colorPaletteV2.brand["1000"],

        borderFocus: colorPaletteV2.black,
        borderFocus1: colorPaletteV2.brand["600"],

        borderFocusWithin: colorPaletteV2.white,

        foregroundDisabled: colorPaletteV2.grey["250"],
        foregroundDisabled1: colorPaletteV2.grey["250"],

        borderDisabled: colorPaletteV2.grey["550"],

        backgroundDisabled: colorPaletteV2.grey["100"],
        backgroundDisabled1: colorPaletteV2.grey["100"],
      },
    },
  },
  teamsDarkTheme: {
<<<<<<< HEAD
    theme: TeamsTheme.Dark,
    colors: teamsNextColors,
=======
    theme: "teamsDarkTheme",
    colors: colorPaletteV2,
>>>>>>> 7a7a4f53
    colorScheme: {
      elevations: {
        8: "0px 3.2px 7.2px rgba(0, 0, 0, 0.13), 0px 0.6px 1.8px rgba(0, 0, 0, 0.11)",
        16: "0px 6.4px 14.4px rgba(0, 0, 0, 0.32), 0px 1.2px 3.6px rgba(0, 0, 0, 0.28)",
      },
      default: {
        foreground: colorPaletteV2.white,
        foreground1: colorPaletteV2.grey["220"],
        foreground2: colorPaletteV2.grey["310"],
        foreground3: colorPaletteV2.white,
        foreground4: colorPaletteV2.white,

        background: colorPaletteV2.grey["700"],
        background1: colorPaletteV2.grey["750"],
        background2: colorPaletteV2.grey["800"],
        background3: colorPaletteV2.grey["870"],
        background4: colorPaletteV2.grey["550"],
        background5: colorPaletteV2.grey["600"],

        border: colorPaletteV2.grey["450"],
        border1: colorPaletteV2.grey["850"],
        border2: colorPaletteV2.grey["900"],
        border3: colorPaletteV2.grey["550"],

        foregroundHover: colorPaletteV2.white,
        foregroundHover1: colorPaletteV2.white,
        foregroundHover2: colorPaletteV2.white,

        backgroundHover: colorPaletteV2.grey["550"],
        backgroundHover1: colorPaletteV2.grey["750"],
        backgroundHover2: "transparent",
        backgroundHover3: colorPaletteV2.grey["650"],
        backgroundHover4: colorPaletteV2.grey["750"],

        borderHover: colorPaletteV2.grey["430"],

        foregroundPressed: colorPaletteV2.white,
        backgroundPressed: colorPaletteV2.grey["650"],

        foregroundActive: colorPaletteV2.white,
        foregroundActive1: colorPaletteV2.white,

        backgroundActive: colorPaletteV2.grey["600"],
        backgroundActive1: colorPaletteV2.grey["800"],

        borderActive: colorPaletteV2.grey["440"],

        // foregroundFocus: not specified,
        // backgroundFocus: not specified,

        borderFocus: colorPaletteV2.white,
        borderFocusWithin: colorPaletteV2.black,

        foregroundDisabled: colorPaletteV2.grey["460"],
        foregroundDisabled1: colorPaletteV2.grey["460"],

        borderDisabled: colorPaletteV2.grey["500"],

        backgroundDisabled: colorPaletteV2.grey["800"],
        backgroundDisabled1: colorPaletteV2.grey["800"],
      },
      brand: {
        background: colorPaletteV2.brand["600"],
        background1: colorPaletteV2.brand["1000"],
        background2: colorPaletteV2.brand["900"],
        background3: colorPaletteV2.brand["1000"],
        background4: colorPaletteV2.grey["910"],

        foreground: colorPaletteV2.brand["450"],
        foreground1: colorPaletteV2.brand["450"],
        foreground2: colorPaletteV2.brand["450"],
        foreground3: colorPaletteV2.brand["200"],
        foreground4: colorPaletteV2.white,

        border: colorPaletteV2.grey["450"],
        border1: colorPaletteV2.brand["800"],
        border2: colorPaletteV2.brand["800"],

        foregroundHover: colorPaletteV2.brand["450"],
        foregroundHover1: colorPaletteV2.white,
        foregroundHover2: colorPaletteV2.brand["200"],

        borderHover: colorPaletteV2.brand["600"],

        backgroundHover: colorPaletteV2.brand["700"],
        backgroundHover1: colorPaletteV2.brand["900"],

        foregroundPressed: colorPaletteV2.brand["200"],
        foregroundPressed1: colorPaletteV2.white,

        backgroundPressed: colorPaletteV2.brand["800"],

        borderPressed: colorPaletteV2.brand["800"],

        foregroundActive: colorPaletteV2.brand["450"],
        foregroundActive1: colorPaletteV2.brand["450"],
        foregroundActive2: colorPaletteV2.brand["50"],

        backgroundActive: colorPaletteV2.brand["450"],
        backgroundActive1: colorPaletteV2.brand["450"],

        borderActive: colorPaletteV2.grey["450"],
        borderActive1: colorPaletteV2.brand["800"],
        borderActive2: colorPaletteV2.brand["800"],

        foregroundFocus: colorPaletteV2.brand["450"],
        foregroundFocus1: colorPaletteV2.brand["450"],
        foregroundFocus2: colorPaletteV2.brand["450"],
        foregroundFocus3: colorPaletteV2.brand["50"],
        foregroundFocus4: colorPaletteV2.white,

        backgroundFocus: colorPaletteV2.brand["450"],
        backgroundFocus1: colorPaletteV2.brand["1000"],
        backgroundFocus2: colorPaletteV2.brand["900"],
        backgroundFocus3: colorPaletteV2.brand["1000"],

        borderFocus: colorPaletteV2.white,
        borderFocus1: colorPaletteV2.brand["450"],

        borderFocusWithin: colorPaletteV2.black,

        foregroundDisabled: colorPaletteV2.grey["460"],
        foregroundDisabled1: colorPaletteV2.grey["460"],

        borderDisabled: colorPaletteV2.grey["500"],

        backgroundDisabled: colorPaletteV2.grey["800"],
        backgroundDisabled1: colorPaletteV2.grey["800"],
      },
    },
  },
  teamsHighContrastTheme: {
<<<<<<< HEAD
    theme: TeamsTheme.HighContrast,
    colors: teamsNextColors,
=======
    theme: "teamsHighContrastTheme",
>>>>>>> 7a7a4f53
    colorScheme: {
      elevations: {
        8: "none",
        16: "none",
      },
    },
  },
};

export const teamsNextVariableAssignments = {
  componentStyles: {
    Box: {
      root: ({ variables }: ComponentVariablesObject) => ({
        backgroundColor: variables.backgroundColor,
        boxShadow: variables.elevation,
      }),
    },
    Button: {
      root: ({ variables }: ComponentVariablesObject) => ({
        color: variables.color,
      }),
    },
    ButtonContent: {
      root: ({ variables }: ComponentVariablesObject) => ({
        fontWeight: variables.fontWeight,
      }),
    },
    Card: {
      root: ({ variables }: ComponentVariablesObject) => ({
        boxShadow: variables.elevation,
        "&:hover": { boxShadow: variables.hoverElevation },
        "&:focus": { boxShadow: variables.elevation },
      }),
    },
    Flex: {
      root: ({ variables }: ComponentVariablesObject) => ({
        color: variables.color,
        backgroundColor: variables.backgroundColor,
        boxShadow: variables.elevation,
      }),
    },
    ToolbarItem: {
      root: ({ variables }: ComponentVariablesObject) => ({
        color: variables.color,
        fontWeight: variables.fontWeight,
      }),
    },
    PopupContent: {
      content: ({ variables }: ComponentVariablesObject) => ({
        boxShadow: variables.elevation,
        borderWidth: variables.borderWidth,
      }),
    },
    PopupButton: {
      root: ({ variables }: ComponentVariablesObject) => ({
        color: variables.color,
      }),
    },
    TableRow: {
      root: ({ variables }: ComponentVariablesObject) => ({
        height: variables.compactRow
          ? variables.compactRowHeight
          : variables.defaultRowHeight,
        minHeight: variables.compactRow
          ? variables.compactRowMinHeight
          : variables.defaultRowMinHeight,
        alignItems: variables.cellVerticalAlignment,
      }),
    },
    TableCell: {
      root: ({ variables }: ComponentVariablesObject) => ({
        paddingTop: variables.compactRow
          ? variables.compactRowVerticalPadding
          : variables.defaultRowVerticalPadding,
        paddingBottom: variables.compactRow
          ? variables.compactRowVerticalPadding
          : variables.defaultRowVerticalPadding,
      }),
    },
    TreeItem: {
      root: ({ variables }: ComponentVariablesObject) => ({
        color: variables.color,
      }),
    },
  },
};

export const themes: { [themeKey: string]: ThemeInput<any> } = {
  teamsTheme: mergeThemes(teamsTheme, {
    siteVariables: teamsNextThemeSiteVariables.teamsTheme,
  }),
  teamsDarkTheme: mergeThemes(teamsDarkTheme, {
    siteVariables: teamsNextThemeSiteVariables.teamsDarkTheme,
  }),
  teamsHighContrastTheme: mergeThemes(teamsHighContrastTheme, {
    siteVariables: teamsNextThemeSiteVariables.teamsHighContrastTheme,
  }),
};

const langKnob = () =>
  select(
    "Language",
    {
      "English (US)": "en-US",
      فارسی: "fa",
    },
    "en-US",
    "Theme"
  );

const themeKnob = () =>
  radios(
    "Theme",
    {
      "Teams Light": TeamsTheme.Default,
      "Teams Dark": TeamsTheme.Dark,
      "Teams High Contrast": TeamsTheme.HighContrast,
    },
    TeamsTheme.Default,
    "Theme"
  );

export const StorybookThemeProvider = ({ children }: IThemeProviderProps) => {
  const lang = langKnob();

  // [v-wishow] todo: translations will (presumably) eventually need to be loaded asynchronously

  const theme = themes[themeKnob()];
  if (theme.siteVariables) {
    theme.siteVariables.lang = lang;
    theme.siteVariables.t = translations[lang];
  }
  return (
    <FluentUIThemeProvider theme={themes[themeKnob()]} rtl={lang === "fa"}>
      <style>{`html, body, #root, #root > .ui-provider { height: 100% } #root > .ui-provider { overflow: auto }`}</style>
      {children}
    </FluentUIThemeProvider>
  );
};<|MERGE_RESOLUTION|>--- conflicted
+++ resolved
@@ -17,15 +17,12 @@
   children: ReactNode;
 }
 
-<<<<<<< HEAD
 export enum TeamsTheme {
   HighContrast = "teamsHighContrastTheme",
   Dark = "teamsDarkTheme",
   Default = "teamsTheme",
 }
 
-const teamsNextColors = {
-=======
 /**
  * Color palette for the following new themes.
  *
@@ -42,7 +39,6 @@
 const colorPaletteV2 = {
   black: "#000",
   white: "#fff",
->>>>>>> 7a7a4f53
   grey: {
     25: "#fafafa",
     50: "#f5f5f5",
@@ -91,13 +87,8 @@
 
 const teamsNextThemeSiteVariables = {
   teamsTheme: {
-<<<<<<< HEAD
     theme: TeamsTheme.Default,
-    colors: teamsNextColors,
-=======
-    theme: "teamsTheme",
     colors: colorPaletteV2,
->>>>>>> 7a7a4f53
     colorScheme: {
       elevations: {
         4: "0px 0.3px 0.9px rgba(0, 0, 0, 0.07), 0px 1.6px 3.6px rgba(0, 0, 0, 0.11)",
@@ -231,13 +222,8 @@
     },
   },
   teamsDarkTheme: {
-<<<<<<< HEAD
     theme: TeamsTheme.Dark,
-    colors: teamsNextColors,
-=======
-    theme: "teamsDarkTheme",
     colors: colorPaletteV2,
->>>>>>> 7a7a4f53
     colorScheme: {
       elevations: {
         8: "0px 3.2px 7.2px rgba(0, 0, 0, 0.13), 0px 0.6px 1.8px rgba(0, 0, 0, 0.11)",
@@ -370,12 +356,7 @@
     },
   },
   teamsHighContrastTheme: {
-<<<<<<< HEAD
     theme: TeamsTheme.HighContrast,
-    colors: teamsNextColors,
-=======
-    theme: "teamsHighContrastTheme",
->>>>>>> 7a7a4f53
     colorScheme: {
       elevations: {
         8: "none",
