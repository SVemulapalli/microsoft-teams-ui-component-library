import { radios, select } from "@storybook/addon-knobs";
import { StoryFn } from "@storybook/addons";
import React, { ReactNode } from "react";
import { HVCThemeProvider } from "./withTheme";
import { TeamsTheme } from "../themes";
import { TTranslations } from "../translations";

const storybookT10s = {
  // The Farsi translations here are not certified and are intended for demonstration purposes only at this time.
  fa: {
    locale: "fa",
    hello: "سلام",
    "add lane": "خط اضافه کنید",
    "add board item": "مورد را به تخته اضافه کنید",
    "edit board item": "ویرایش آیتم",
    "board lane": "خط تخته",
    "board item": "مورد هیئت مدیره",
    "name lane": "این خط را نامگذاری کنید…",
    "lane pending": "خط جدید",
    "move lane further": "به سمت چپ حرکت کنید",
    "move lane nearer": "حرکت به سمت راست",
    delete: "حذف",
    "lane options": "گزینه های خط",
    "sort-order alphabetical descending": "A-Z",
    "sort-order alphabetical ascending": "Z-A",
    cancel: "لغو",
    confirm: "تایید",
    discard: "دور انداختن",
    save: "صرفه جویی",
    title: "عنوان",
    subtitle: "عنوان فرعی",
    "board item body": "شرح",
    "board item users": "کاربران با برچسب",
    "board item options": "گزینه های مورد هیئت مدیره",
    "on drag start board item":
      "شما آیتمی به نام {itemTitle} را در موقعیت {itemPosition} از {laneLength} در خط {laneTitle} بلند کرده اید.",
    "on drag update board item same lane":
      "شما موردی را به نام {itemTitle} به موقعیت {itemPosition} {laneLength} منتقل کرده اید.",
    "on drag update board item different lane":
      "You have moved the item called {itemTitle} to position {itemPosition} of {laneLength} in the {laneTitle} lane.",
    "on drag end board item":
      "شما موردی را به نام {itemTitle} به موقعیت {itemPosition} {laneLength} در خط {laneTitle} منتقل کرده اید.",
    "on drag cancel board item":
      "شما کشیدن موردی به نام {itemTitle} را لغو کرده اید.",
    "board lane instructions":
      "Enter را فشار دهید تا موارد خط تخته را کاوش کنید ، سپس از Escape استفاده کنید تا فوکوس را به سمت صفحه برد تغییر دهید.",
<<<<<<< HEAD
    "toolbar overflow menu": "منوی سرریز نوار ابزار",
    "could not load data": "داده بارگیری نمی شود.",
    "no data": "اطلاعاتی موجود نیست.",
=======
    "list empty default header": "اولین لیست خود را ایجاد کنید",
    "list empty default body": "با افزودن مورد لیست شروع کنید.",
>>>>>>> 4271f7f5
  } as TTranslations,
};

const langKnob = () =>
  select(
    "Language",
    {
      "English (US)": "en-US",
      "Machine-translated Farsi for RTL demonstration purposes only": "fa",
    },
    "en-US",
    "Theme"
  );

const themeKnob = () =>
  radios(
    "Theme",
    {
      "Teams Light": TeamsTheme.Default,
      "Teams Dark": TeamsTheme.Dark,
      "Teams High Contrast": TeamsTheme.HighContrast,
    },
    TeamsTheme.Default,
    "Theme"
  );

export interface IStorybookThemeProviderProps {
  children: ReactNode;
}

export const StorybookThemeProvider = ({
  children,
}: IStorybookThemeProviderProps) => {
  return (
    <HVCThemeProvider
      themeName={themeKnob()}
      lang={langKnob()}
      translations={storybookT10s}
    >
      {children}
    </HVCThemeProvider>
  );
};

export const withStorybookTheme = (storyFn: StoryFn<any>) => (
  <StorybookThemeProvider>{storyFn()}</StorybookThemeProvider>
);<|MERGE_RESOLUTION|>--- conflicted
+++ resolved
@@ -44,14 +44,11 @@
       "شما کشیدن موردی به نام {itemTitle} را لغو کرده اید.",
     "board lane instructions":
       "Enter را فشار دهید تا موارد خط تخته را کاوش کنید ، سپس از Escape استفاده کنید تا فوکوس را به سمت صفحه برد تغییر دهید.",
-<<<<<<< HEAD
     "toolbar overflow menu": "منوی سرریز نوار ابزار",
     "could not load data": "داده بارگیری نمی شود.",
     "no data": "اطلاعاتی موجود نیست.",
-=======
     "list empty default header": "اولین لیست خود را ایجاد کنید",
     "list empty default body": "با افزودن مورد لیست شروع کنید.",
->>>>>>> 4271f7f5
   } as TTranslations,
 };
 
