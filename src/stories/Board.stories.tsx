--- conflicted
+++ resolved
@@ -9,20 +9,12 @@
 import { Board, IBoardItem, IBoardItemCardLayout, TUsers } from "..";
 
 export default {
-<<<<<<< HEAD
-  title: "UI Templates/Boards",
-=======
   title: "UI Templates/Task boards",
->>>>>>> 716a9aad
   component: Board,
   decorators: [withDesign],
 };
 
-<<<<<<< HEAD
-const boardKnobGroupID = "Boards";
-=======
 const boardKnobGroupID = "Task boards";
->>>>>>> 716a9aad
 
 const fake = (template: string) => {
   return { "en-US": fakerEN.fake(template), fa: fakerFA.fake(template) };
