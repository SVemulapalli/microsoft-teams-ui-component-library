import React from "react";
import { object } from "@storybook/addon-knobs";

import { Dashboard, IWidget, WidgetSize } from "..";
import {
  ExclamationCircleIcon,
  Flex,
  ScreenshareIcon,
  ShareGenericIcon,
  Text,
} from "@fluentui/react-northstar";

export default {
  title: "UI Templates/Dashboards",
  component: Dashboard,
};

const calloutItemsExample = [
  {
    id: "action_1",
    title: "Info",
    icon: <ExclamationCircleIcon />,
  },
  { id: "action_2", title: "Popup", icon: <ScreenshareIcon /> },
  {
    id: "action_3",
    title: "Share",
    icon: <ShareGenericIcon />,
  },
];

const linkExample = { href: "#" };

const defaultWidgets: IWidget[] = [
  {
    title: "Card 1",
    desc: "Last updated Monday, April 4 at 11:15 AM (PT)",
    widgetActionGroup: calloutItemsExample,
    size: WidgetSize.Triple,
    body: [
      {
        id: "t1",
        title: "Tab 1",
        content: (
          <Flex
            vAlign="center"
            hAlign="center"
            styles={{ height: "100%", border: "1px dashed rgb(179, 176, 173)" }}
          >
            <Text size="large" weight="semibold">
              Content #1
            </Text>
          </Flex>
        ),
      },
      {
        id: "t2",
        title: "Tab 2",
        content: (
          <Flex
            vAlign="center"
            hAlign="center"
            styles={{ height: "100%", border: "1px dashed rgb(179, 176, 173)" }}
          >
            <Text size="large" weight="semibold">
              Content #2
            </Text>
          </Flex>
        ),
      },
      {
        id: "t3",
        title: "Tab 3",
        content: (
          <Flex
            vAlign="center"
            hAlign="center"
            styles={{ height: "100%", border: "1px dashed rgb(179, 176, 173)" }}
          >
            <Text size="large" weight="semibold">
              Content #3
            </Text>
          </Flex>
        ),
      },
    ],
    link: linkExample,
  },
  {
    title: "Card 2",
    size: WidgetSize.Single,
    link: linkExample,
  },
  {
    title: "Card 3",
    size: WidgetSize.Double,
    link: linkExample,
  },
  {
    title: "Card 4",
    size: WidgetSize.Single,
    link: linkExample,
  },
  {
    title: "Card 5",
    size: WidgetSize.Single,
    link: linkExample,
  },
  {
    title: "Card 6",
    size: WidgetSize.Single,
    link: linkExample,
  },
];

const dashboardKnobGroupID = "Dashboards";
const dafaultConfig = { widgets: defaultWidgets };

export const Default = () => {
  return (
    <Dashboard
      {...object("Configuration", dafaultConfig, dashboardKnobGroupID)}
    />
  );
};

<<<<<<< HEAD
export const WithDataVizualization = () => {
  return (
    <Dashboard
      {...object("Configuration", dafaultConfig, dashboardKnobGroupID)}
    />
  );
=======
Default.parameters = {
  design: {
    type: "figma",
    url: "https://www.figma.com/file/EOsbapNvZgEwcA1mShswfh/?node-id=1%3A32",
  },
>>>>>>> 716a9aad
};<|MERGE_RESOLUTION|>--- conflicted
+++ resolved
@@ -9,6 +9,7 @@
   ShareGenericIcon,
   Text,
 } from "@fluentui/react-northstar";
+import { DataVizualization, ChartType } from "../components/DataVizualization";
 
 export default {
   title: "UI Templates/Dashboards",
@@ -113,7 +114,7 @@
   },
 ];
 
-const dashboardKnobGroupID = "Dashboards";
+const dashboardKnobGroupID = "Dashboard Properties";
 const dafaultConfig = { widgets: defaultWidgets };
 
 export const Default = () => {
@@ -124,18 +125,151 @@
   );
 };
 
-<<<<<<< HEAD
-export const WithDataVizualization = () => {
-  return (
-    <Dashboard
-      {...object("Configuration", dafaultConfig, dashboardKnobGroupID)}
-    />
-  );
-=======
 Default.parameters = {
   design: {
     type: "figma",
     url: "https://www.figma.com/file/EOsbapNvZgEwcA1mShswfh/?node-id=1%3A32",
   },
->>>>>>> 716a9aad
+};
+
+const dataVizWidgets: IWidget[] = [
+  {
+    title: "Line Chart",
+    desc: "Last updated Monday, April 4 at 11:15 AM (PT)",
+    widgetActionGroup: calloutItemsExample,
+    size: WidgetSize.Triple,
+    body: [
+      {
+        id: "t1",
+        title: "Tab 1",
+        content: (
+          <DataVizualization
+            chartType={ChartType.Line}
+            data={{
+              labels: ["Jan", "Feb", "March", "April", "May"],
+              datasets: [
+                {
+                  label: "Tablets",
+                  data: [860, 6700, 3100, 2012, 1930],
+                },
+                {
+                  label: "Phones",
+                  data: [100, 1600, 180, 3049, 3596],
+                },
+                {
+                  label: "Laptops",
+                  data: [1860, 7700, 4100, 3012, 2930],
+                },
+                {
+                  label: "Watches",
+                  data: [200, 3600, 480, 5049, 4596],
+                },
+                {
+                  label: "TV",
+                  data: [960, 8700, 5100, 5012, 3930],
+                },
+                {
+                  label: "Displayes",
+                  data: [1000, 4600, 480, 4049, 3596],
+                },
+              ],
+            }}
+          />
+        ),
+      },
+      {
+        id: "t2",
+        title: "Tab 2",
+        content: (
+          <Flex
+            vAlign="center"
+            hAlign="center"
+            styles={{ height: "100%", border: "1px dashed rgb(179, 176, 173)" }}
+          >
+            <Text size="large" weight="semibold">
+              Content #2
+            </Text>
+          </Flex>
+        ),
+      },
+      {
+        id: "t3",
+        title: "Tab 3",
+        content: (
+          <Flex
+            vAlign="center"
+            hAlign="center"
+            styles={{ height: "100%", border: "1px dashed rgb(179, 176, 173)" }}
+          >
+            <Text size="large" weight="semibold">
+              Content #3
+            </Text>
+          </Flex>
+        ),
+      },
+    ],
+    link: linkExample,
+  },
+  {
+    title: "Card 2",
+    size: WidgetSize.Single,
+    link: linkExample,
+  },
+  {
+    title: "Area Chart",
+    size: WidgetSize.Double,
+    link: linkExample,
+    body: [
+      {
+        id: "1",
+        title: "",
+        content: (
+          <DataVizualization
+            chartType={ChartType.LineArea}
+            data={{
+              labels: ["Jan", "Feb", "March", "April", "May"],
+              datasets: [
+                {
+                  label: "Laptops",
+                  data: [1860, 2700, 4100, 3012, 2930],
+                },
+              ],
+            }}
+          />
+        ),
+      },
+    ],
+  },
+  {
+    title: "Card 4",
+    size: WidgetSize.Single,
+    link: linkExample,
+  },
+  {
+    title: "Card 5",
+    size: WidgetSize.Single,
+    link: linkExample,
+  },
+  {
+    title: "Card 6",
+    size: WidgetSize.Single,
+    link: linkExample,
+  },
+];
+
+const dataVizConfig = { widgets: dataVizWidgets };
+
+export const WithDataVizualization = () => {
+  return (
+    <Dashboard
+      {...object("Configuration", dataVizConfig, dashboardKnobGroupID)}
+    />
+  );
+};
+
+WithDataVizualization.parameters = {
+  design: {
+    type: "figma",
+    url: "https://www.figma.com/file/EOsbapNvZgEwcA1mShswfh/?node-id=1%3A32",
+  },
 };