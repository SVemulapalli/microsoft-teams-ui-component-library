--- conflicted
+++ resolved
@@ -1,12 +1,4 @@
-<<<<<<< HEAD
-import React from "react";
-import { ILayout, Layout } from "../Layout";
-import { TeamsTheme } from "../../../themes";
-
-const DEFAULT_STRINGS = {
-=======
 export const WELCOME_MESSAGE = {
->>>>>>> f78b8e4b
   title: `Welcome to {{appName}}! We’re glad you’re here.`,
   desc: `{{appName}} is your tool to create, take, and manage polls.`,
   actions: {
