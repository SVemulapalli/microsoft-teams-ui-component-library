--- conflicted
+++ resolved
@@ -25,17 +25,7 @@
   TTranslations,
 } from "../../translations";
 
-<<<<<<< HEAD
-import { TUsers } from "../../types/types";
-=======
-import {
-  IPreparedBoardItem,
-  IBoardItemBadges,
-  IBoardItemCardLayout,
-} from "./Board";
-
 import { TUsers } from "../..";
->>>>>>> 872d9f2d
 
 export interface IBoardItemProps {
   isDragging: boolean;
@@ -85,7 +75,7 @@
   t: TTranslations;
 }
 
-const BoardItemBadges = ({ badges, t }: IBoardItemBadgesProps) => {
+const BoardItemBadges = ({ badges }: IBoardItemBadgesProps) => {
   return (
     <Box>
       {Object.keys(badges).map((badgeKey) => {
