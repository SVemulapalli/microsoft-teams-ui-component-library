--- conflicted
+++ resolved
@@ -23,15 +23,7 @@
 import Icon from "../../lib/Icon";
 import { TeamsTheme } from "../../themes";
 
-<<<<<<< HEAD
-import {
-  TAction,
-  TActions,
-  WithOptionalInternalCallbacks,
-} from "../../types/types";
-=======
-import { TAction, TActions } from "../..";
->>>>>>> 872d9f2d
+import { TAction, TActions, WithOptionalInternalCallbacks } from "../..";
 
 import { ToolbarFilter } from "./ToolbarFilter";
 import { ToolbarFind } from "./ToolbarFind";
