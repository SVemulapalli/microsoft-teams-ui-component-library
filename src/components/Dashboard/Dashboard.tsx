--- conflicted
+++ resolved
@@ -29,7 +29,6 @@
    */
   widgets: IWidget[];
   /**
-<<<<<<< HEAD
    * Any initial preferences that should be set for this user, in case you save users’ preferences remotely.
    */
   preferences?: IDashboardPreferences;
@@ -41,28 +40,6 @@
    * A Dashboard will emit onInteraction payloads when the user updates any preferences.
    */
   onInteraction?: (interaction: TDashboardInteraction) => void;
-=======
-   * A Dashboard will emit onInteraction payloads when the user updates any preferences.
-   */
-  onInteraction?: (interaction: TDashboardInteraction) => void;
-}
-
-/**
- * A Dashboard will emit onInteraction payloads when the user clicks on any widget actions.
- * @public
- */
-export type TDashboardInteraction = IDashboardInteractionWidgetAction;
-
-/**
- * The widget action payload carries widget's action the user clicked on.
- * @public
- */
-export interface IDashboardInteractionWidgetAction {
-  event: "click";
-  target: "action";
-  widget: string;
-  action: string;
->>>>>>> 573e69dd
 }
 
 /**
@@ -83,18 +60,30 @@
  * A Dashboard will emit onInteraction payloads when the user updates any preferences.
  * @public
  */
-export type TDashboardInteraction = IDashboardInteractionUpdatePreferences;
+export type TDashboardInteraction =
+  | IDashboardInteractionUpdatePreferences
+  | IDashboardInteractionWidgetAction;
 
 /**
  * The preferences update payload carries the preferences the developer should store for the user,
  * if appropriate.
  * @public
  */
-<<<<<<< HEAD
 export interface IDashboardInteractionUpdatePreferences {
   event: "update";
   target: "preferences";
   preferences: IDashboardPreferences;
+}
+
+/**
+ * The widget action payload carries widget's action the user clicked on.
+ * @public
+ */
+export interface IDashboardInteractionWidgetAction {
+  event: "click";
+  target: "action";
+  widget: string;
+  action: string;
 }
 
 const emptyPrefs = { widgetSettings: {} };
@@ -171,9 +160,6 @@
     );
   };
 
-=======
-export function Dashboard({ widgets, onInteraction }: IDashboard) {
->>>>>>> 573e69dd
   return (
     <FluentUIThemeConsumer
       render={(globalTheme) => {
@@ -208,7 +194,6 @@
                 display: "grid",
                 gridGap: ".5rem",
                 gridTemplate:
-<<<<<<< HEAD
                   "repeat(auto-fill, 25rem) / repeat(auto-fill, minmax(18.75rem, 1fr))",
                 gridAutoFlow: "dense",
                 gridAutoRows: "25rem",
@@ -269,53 +254,6 @@
           </DashboardTheme>
         );
       }}
-=======
-                  "repeat(auto-fill, 25rem) / repeat(auto-fill, minmax(15.75rem, 1fr))",
-              },
-            }}
-          >
-            {widgets &&
-              widgets.map(
-                (
-                  {
-                    id,
-                    title,
-                    desc,
-                    widgetActionGroup,
-                    size,
-                    body,
-                    link,
-                  }: IWidget,
-                  key: number
-                ) => (
-                  <Widget key={key} size={size}>
-                    <WidgetTitle
-                      {...{
-                        widgetId: id,
-                        title,
-                        desc,
-                        globalTheme,
-                        widgetActionGroup,
-                        onInteraction,
-                      }}
-                    />
-                    <WidgetBody
-                      body={body}
-                      siteVariables={globalTheme.siteVariables}
-                    />
-                    {link && (
-                      <WidgetFooter
-                        siteVariables={globalTheme.siteVariables}
-                        link={link}
-                      />
-                    )}
-                  </Widget>
-                )
-              )}
-          </Box>
-        </DashboardTheme>
-      )}
->>>>>>> 573e69dd
     />
   );
 }