--- conflicted
+++ resolved
@@ -1,8 +1,4 @@
-<<<<<<< HEAD
-export { Dashboard as default, IDashboard } from "./Dashboard";
-=======
-export { Dashboard } from "./Dashboard";
->>>>>>> b3c645b0
+export { Dashboard, IDashboard } from "./Dashboard";
 export * from "./DashboardCallout";
 export * from "./DashboardTheme";
 export * from "./DashboardWidget";