--- conflicted
+++ resolved
@@ -15,12 +15,9 @@
 } from "@fluentui/react-northstar";
 
 import { TeamsTheme } from "../../themes";
-<<<<<<< HEAD
-import { getText, TTextObject, TTranslations } from "../../translations";
-=======
 import Icon from "../../lib/Icon";
 import { TDashboardInteraction } from "./Dashboard";
->>>>>>> 573e69dd
+import { getText, TTextObject, TTranslations } from "../../translations";
 
 /**
  * An action item displayed in a widget’s overflow menu.
@@ -48,12 +45,9 @@
   menuProps: any;
   globalTheme: ThemePrepared;
   widgetActionGroup?: IWidgetAction[];
-<<<<<<< HEAD
   hideWidget: (widgetId: string) => void;
   t: TTranslations;
-=======
   onInteraction?: (interaction: TDashboardInteraction) => void;
->>>>>>> 573e69dd
 }
 
 const getLocalTheme = () => {
@@ -114,12 +108,9 @@
   menuProps,
   globalTheme,
   widgetActionGroup,
-<<<<<<< HEAD
   hideWidget,
   t,
-=======
   onInteraction,
->>>>>>> 573e69dd
 }: IDashboardCallout) => {
   const theme = mergeThemes(globalTheme, getLocalTheme());
 
@@ -158,12 +149,8 @@
                         ({ id, icon, title }: IWidgetAction) => {
                           return {
                             key: id,
-<<<<<<< HEAD
-                            icon,
+                            icon: <Icon icon={icon} />,
                             content: getText(t.locale, title),
-=======
-                            icon: <Icon icon={icon} />,
-                            content: title,
                             ...(onInteraction && {
                               onClick: () =>
                                 onInteraction({
@@ -173,7 +160,6 @@
                                   action: id,
                                 }),
                             }),
->>>>>>> 573e69dd
                           };
                         }
                       ),
