--- conflicted
+++ resolved
@@ -46,21 +46,12 @@
           borderRadius,
           borderSize: borderWidth,
           borderColor:
-<<<<<<< HEAD
             theme === TeamsTheme.HighContrast
               ? colorScheme.grey.backgroundFocus
               : "transparent",
           borderColorHover:
             theme === TeamsTheme.HighContrast
               ? colorScheme.grey.backgroundFocus
-=======
-            theme === "teamsHighContrastTheme"
-              ? colorScheme.grey.background2
-              : "transparent",
-          borderColorHover:
-            theme === "teamsHighContrastTheme"
-              ? colorScheme.grey.background2
->>>>>>> 238106ec
               : "transparent",
         };
       },
